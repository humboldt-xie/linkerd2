---
kind: Namespace
apiVersion: v1
metadata:
  name: Namespace
  annotations:
    ProxyInjectAnnotation: ProxyInjectDisabled
---
###
### General Controller Services: destination, public-api, tap
###
---
kind: ServiceAccount
apiVersion: v1
metadata:
  name: linkerd-controller
  namespace: Namespace
---
kind: ClusterRole
apiVersion: rbac.authorization.k8s.io/v1beta1
metadata:
  name: linkerd-Namespace-controller
rules:
- apiGroups: ["extensions", "apps"]
  resources: ["daemonsets", "deployments", "replicasets", "statefulsets"]
  verbs: ["list", "get", "watch"]
- apiGroups: ["extensions", "batch"]
  resources: ["jobs"]
  verbs: ["list" , "get", "watch"]
- apiGroups: [""]
  resources: ["pods", "endpoints", "services", "replicationcontrollers", "namespaces"]
  verbs: ["list", "get", "watch"]
- apiGroups: ["linkerd.io"]
  resources: ["serviceprofiles"]
  verbs: ["list", "get", "watch"]
---
kind: ClusterRoleBinding
apiVersion: rbac.authorization.k8s.io/v1beta1
metadata:
  name: linkerd-Namespace-controller
roleRef:
  apiGroup: rbac.authorization.k8s.io
  kind: ClusterRole
  name: linkerd-Namespace-controller
subjects:
- kind: ServiceAccount
  name: linkerd-controller
  namespace: Namespace
---
kind: Service
apiVersion: v1
metadata:
  name: linkerd-controller-api
  namespace: Namespace
  labels:
    ControllerComponentLabel: controller
  annotations:
    CreatedByAnnotation: CliVersion
spec:
  type: ClusterIP
  selector:
    ControllerComponentLabel: controller
  ports:
  - name: http
    port: 8085
    targetPort: 8085
---
kind: Service
apiVersion: v1
metadata:
  name: linkerd-destination
  namespace: Namespace
  labels:
    ControllerComponentLabel: controller
  annotations:
    CreatedByAnnotation: CliVersion
spec:
  type: ClusterIP
  selector:
    ControllerComponentLabel: controller
  ports:
  - name: grpc
    port: 8086
    targetPort: 8086
---
apiVersion: extensions/v1beta1
kind: Deployment
metadata:
  annotations:
    CreatedByAnnotation: CliVersion
  creationTimestamp: null
  labels:
    ControllerComponentLabel: controller
  name: linkerd-controller
  namespace: Namespace
spec:
  replicas: 1
  strategy: {}
  template:
    metadata:
      annotations:
        CreatedByAnnotation: CliVersion
        linkerd.io/created-by: linkerd/cli dev-undefined
        linkerd.io/identity-mode: disabled
        linkerd.io/proxy-version: dev-undefined
      creationTimestamp: null
      labels:
        ControllerComponentLabel: controller
        linkerd.io/control-plane-ns: Namespace
        linkerd.io/proxy-deployment: linkerd-controller
    spec:
      containers:
      - args:
        - public-api
        - -prometheus-url=http://linkerd-prometheus.Namespace.svc.cluster.local:9090
        - -controller-namespace=Namespace
        - -log-level=ControllerLogLevel
        image: ControllerImage
        imagePullPolicy: ImagePullPolicy
        livenessProbe:
          httpGet:
            path: /ping
            port: 9995
          initialDelaySeconds: 10
        name: public-api
        ports:
        - containerPort: 8085
          name: http
        - containerPort: 9995
          name: admin-http
        readinessProbe:
          failureThreshold: 7
          httpGet:
            path: /ready
            port: 9995
        resources: {}
        securityContext:
          runAsUser: 2103
      - args:
        - destination
        - -addr=:8086
        - -controller-namespace=Namespace
        - -enable-h2-upgrade=true
        - -log-level=ControllerLogLevel
        image: ControllerImage
        imagePullPolicy: ImagePullPolicy
        livenessProbe:
          httpGet:
            path: /ping
            port: 9996
          initialDelaySeconds: 10
        name: destination
        ports:
        - containerPort: 8086
          name: grpc
        - containerPort: 9996
          name: admin-http
        readinessProbe:
          failureThreshold: 7
          httpGet:
            path: /ready
            port: 9996
        resources: {}
        securityContext:
          runAsUser: 2103
        volumeMounts:
        - mountPath: /var/run/linkerd/config
          name: config
      - args:
        - tap
        - -controller-namespace=Namespace
        - -log-level=ControllerLogLevel
        image: ControllerImage
        imagePullPolicy: ImagePullPolicy
        livenessProbe:
          httpGet:
            path: /ping
            port: 9998
          initialDelaySeconds: 10
        name: tap
        ports:
        - containerPort: 8088
          name: grpc
        - containerPort: 9998
          name: admin-http
        readinessProbe:
          failureThreshold: 7
          httpGet:
            path: /ready
            port: 9998
        resources: {}
        securityContext:
          runAsUser: 2103
      - env:
        - name: LINKERD2_PROXY_LOG
          value: warn,linkerd2_proxy=info
        - name: LINKERD2_PROXY_CONTROL_URL
          value: tcp://localhost.:8086
        - name: LINKERD2_PROXY_CONTROL_LISTENER
          value: tcp://0.0.0.0:4190
        - name: LINKERD2_PROXY_METRICS_LISTENER
          value: tcp://0.0.0.0:4191
        - name: LINKERD2_PROXY_OUTBOUND_LISTENER
          value: tcp://127.0.0.1:4140
        - name: LINKERD2_PROXY_INBOUND_LISTENER
          value: tcp://0.0.0.0:4143
        - name: LINKERD2_PROXY_DESTINATION_PROFILE_SUFFIXES
          value: .
        - name: LINKERD2_PROXY_INBOUND_ACCEPT_KEEPALIVE
          value: 10000ms
        - name: LINKERD2_PROXY_OUTBOUND_CONNECT_KEEPALIVE
          value: 10000ms
        - name: K8S_SA
          valueFrom:
            fieldRef:
              fieldPath: spec.serviceAccountName
        - name: K8S_NS
          valueFrom:
            fieldRef:
              fieldPath: metadata.namespace
        - name: LINKERD2_PROXY_POD_NAMESPACE
          value: $(K8S_NS)
        - name: L5D_NS
          value: Namespace
        - name: LINKERD2_PROXY_ID
          value: $(K8S_SA).$(K8S_NS).serviceaccount.identity.$(L5D_NS)
        image: gcr.io/linkerd-io/proxy:dev-undefined
        imagePullPolicy: IfNotPresent
        livenessProbe:
          httpGet:
            path: /metrics
            port: 4191
          initialDelaySeconds: 10
        name: linkerd-proxy
        ports:
        - containerPort: 4143
          name: linkerd-proxy
        - containerPort: 4191
          name: linkerd-metrics
        readinessProbe:
          httpGet:
            path: /metrics
            port: 4191
          initialDelaySeconds: 10
        resources: {}
        securityContext:
          runAsUser: 2102
        terminationMessagePolicy: FallbackToLogsOnError
      initContainers:
      - args:
        - --incoming-proxy-port
        - "4143"
        - --outgoing-proxy-port
        - "4140"
        - --proxy-uid
        - "2102"
        - --inbound-ports-to-ignore
        - 4190,4191
        - --outbound-ports-to-ignore
        - "443"
        image: gcr.io/linkerd-io/proxy-init:dev-undefined
        imagePullPolicy: IfNotPresent
        name: linkerd-init
        resources: {}
        securityContext:
          capabilities:
            add:
            - NET_ADMIN
          privileged: false
          runAsNonRoot: false
          runAsUser: 0
        terminationMessagePolicy: FallbackToLogsOnError
      serviceAccountName: linkerd-controller
      volumes:
      - configMap:
          name: linkerd-config
        name: config
status: {}
---
kind: ConfigMap
apiVersion: v1
metadata:
  name: linkerd-config
  namespace: Namespace
  labels:
    ControllerComponentLabel: controller
  annotations:
    CreatedByAnnotation: CliVersion
data:
  global: |
    GlobalConfig
  proxy: |
    ProxyConfig

---
###
### Service Profile CRD
###
---
apiVersion: apiextensions.k8s.io/v1beta1
kind: CustomResourceDefinition
metadata:
  name: serviceprofiles.linkerd.io
  annotations:
    CreatedByAnnotation: CliVersion
spec:
  group: linkerd.io
  version: v1alpha1
  scope: Namespaced
  names:
    plural: serviceprofiles
    singular: serviceprofile
    kind: ServiceProfile
    shortNames:
    - sp
  validation:
    openAPIV3Schema:
      properties:
        spec:
          required:
          - routes
          properties:
            retryBudget:
              required:
              - minRetriesPerSecond
              - retryRatio
              - ttl
              type: object
              properties:
                minRetriesPerSecond:
                  type: integer
                retryRatio:
                  type: number
                ttl:
                  type: string
            routes:
              type: array
              items:
                type: object
                required:
                - name
                - condition
                properties:
                  name:
                    type: string
                  timeout:
                    type: string
                  condition:
                    type: object
                    minProperties: 1
                    properties:
                      method:
                        type: string
                      pathRegex:
                        type: string
                      all:
                        type: array
                        items:
                          type: object
                      any:
                        type: array
                        items:
                          type: object
                      not:
                        type: object
                  responseClasses:
                    type: array
                    items:
                      type: object
                      required:
                      - condition
                      properties:
                        isFailure:
                          type: boolean
                        condition:
                          type: object
                          properties:
                            status:
                              type: object
                              minProperties: 1
                              properties:
                                min:
                                  type: integer
                                  minimum: 100
                                  maximum: 599
                                max:
                                  type: integer
                                  minimum: 100
                                  maximum: 599
                            all:
                              type: array
                              items:
                                type: object
                            any:
                              type: array
                              items:
                                type: object
                            not:
                              type: object
---
###
### Web
###
---
kind: ServiceAccount
apiVersion: v1
metadata:
  name: linkerd-web
  namespace: Namespace
---
kind: Service
apiVersion: v1
metadata:
  name: linkerd-web
  namespace: Namespace
  labels:
    ControllerComponentLabel: web
  annotations:
    CreatedByAnnotation: CliVersion
spec:
  type: ClusterIP
  selector:
    ControllerComponentLabel: web
  ports:
  - name: http
    port: 8084
    targetPort: 8084
  - name: admin-http
    port: 9994
    targetPort: 9994
---
apiVersion: extensions/v1beta1
kind: Deployment
metadata:
  annotations:
    CreatedByAnnotation: CliVersion
  creationTimestamp: null
  labels:
    ControllerComponentLabel: web
  name: linkerd-web
  namespace: Namespace
spec:
  replicas: 1
  strategy: {}
  template:
    metadata:
      annotations:
        CreatedByAnnotation: CliVersion
        linkerd.io/created-by: linkerd/cli dev-undefined
        linkerd.io/identity-mode: disabled
        linkerd.io/proxy-version: dev-undefined
      creationTimestamp: null
      labels:
        ControllerComponentLabel: web
        linkerd.io/control-plane-ns: Namespace
        linkerd.io/proxy-deployment: linkerd-web
    spec:
      containers:
      - args:
        - -api-addr=linkerd-controller-api.Namespace.svc.cluster.local:8085
        - -grafana-addr=linkerd-grafana.Namespace.svc.cluster.local:3000
        - -uuid=UUID
        - -controller-namespace=Namespace
        - -log-level=ControllerLogLevel
        image: WebImage
        imagePullPolicy: ImagePullPolicy
        livenessProbe:
          httpGet:
            path: /ping
            port: 9994
          initialDelaySeconds: 10
        name: web
        ports:
        - containerPort: 8084
          name: http
        - containerPort: 9994
          name: admin-http
        readinessProbe:
          failureThreshold: 7
          httpGet:
            path: /ready
            port: 9994
        resources: {}
        securityContext:
          runAsUser: 2103
      - env:
        - name: LINKERD2_PROXY_LOG
          value: warn,linkerd2_proxy=info
        - name: LINKERD2_PROXY_CONTROL_URL
          value: tcp://linkerd-destination.Namespace.svc.cluster.local:8086
        - name: LINKERD2_PROXY_CONTROL_LISTENER
          value: tcp://0.0.0.0:4190
        - name: LINKERD2_PROXY_METRICS_LISTENER
          value: tcp://0.0.0.0:4191
        - name: LINKERD2_PROXY_OUTBOUND_LISTENER
          value: tcp://127.0.0.1:4140
        - name: LINKERD2_PROXY_INBOUND_LISTENER
          value: tcp://0.0.0.0:4143
        - name: LINKERD2_PROXY_DESTINATION_PROFILE_SUFFIXES
          value: .
        - name: LINKERD2_PROXY_INBOUND_ACCEPT_KEEPALIVE
          value: 10000ms
        - name: LINKERD2_PROXY_OUTBOUND_CONNECT_KEEPALIVE
          value: 10000ms
        - name: K8S_SA
          valueFrom:
            fieldRef:
              fieldPath: spec.serviceAccountName
        - name: K8S_NS
          valueFrom:
            fieldRef:
              fieldPath: metadata.namespace
        - name: LINKERD2_PROXY_POD_NAMESPACE
          value: $(K8S_NS)
        - name: L5D_NS
          value: Namespace
        - name: LINKERD2_PROXY_ID
          value: $(K8S_SA).$(K8S_NS).serviceaccount.identity.$(L5D_NS)
        image: gcr.io/linkerd-io/proxy:dev-undefined
        imagePullPolicy: IfNotPresent
        livenessProbe:
          httpGet:
            path: /metrics
            port: 4191
          initialDelaySeconds: 10
        name: linkerd-proxy
        ports:
        - containerPort: 4143
          name: linkerd-proxy
        - containerPort: 4191
          name: linkerd-metrics
        readinessProbe:
          httpGet:
            path: /metrics
            port: 4191
          initialDelaySeconds: 10
        resources: {}
        securityContext:
          runAsUser: 2102
        terminationMessagePolicy: FallbackToLogsOnError
      initContainers:
      - args:
        - --incoming-proxy-port
        - "4143"
        - --outgoing-proxy-port
        - "4140"
        - --proxy-uid
        - "2102"
        - --inbound-ports-to-ignore
        - 4190,4191
        - --outbound-ports-to-ignore
        - "443"
        image: gcr.io/linkerd-io/proxy-init:dev-undefined
        imagePullPolicy: IfNotPresent
        name: linkerd-init
        resources: {}
        securityContext:
          capabilities:
            add:
            - NET_ADMIN
          privileged: false
          runAsNonRoot: false
          runAsUser: 0
        terminationMessagePolicy: FallbackToLogsOnError
      serviceAccountName: linkerd-web
status: {}
---
###
### Prometheus
###
---
kind: ServiceAccount
apiVersion: v1
metadata:
  name: linkerd-prometheus
  namespace: Namespace
---
kind: ClusterRole
apiVersion: rbac.authorization.k8s.io/v1beta1
metadata:
  name: linkerd-Namespace-prometheus
rules:
- apiGroups: [""]
  resources: ["pods"]
  verbs: ["get", "list", "watch"]
---
kind: ClusterRoleBinding
apiVersion: rbac.authorization.k8s.io/v1beta1
metadata:
  name: linkerd-Namespace-prometheus
roleRef:
  apiGroup: rbac.authorization.k8s.io
  kind: ClusterRole
  name: linkerd-Namespace-prometheus
subjects:
- kind: ServiceAccount
  name: linkerd-prometheus
  namespace: Namespace
---
kind: Service
apiVersion: v1
metadata:
  name: linkerd-prometheus
  namespace: Namespace
  labels:
    ControllerComponentLabel: prometheus
  annotations:
    CreatedByAnnotation: CliVersion
spec:
  type: ClusterIP
  selector:
    ControllerComponentLabel: prometheus
  ports:
  - name: admin-http
    port: 9090
    targetPort: 9090
---
apiVersion: extensions/v1beta1
kind: Deployment
metadata:
  annotations:
    CreatedByAnnotation: CliVersion
  creationTimestamp: null
  labels:
    ControllerComponentLabel: prometheus
  name: linkerd-prometheus
  namespace: Namespace
spec:
  replicas: 1
  strategy: {}
  template:
    metadata:
      annotations:
        CreatedByAnnotation: CliVersion
        linkerd.io/created-by: linkerd/cli dev-undefined
        linkerd.io/identity-mode: disabled
        linkerd.io/proxy-version: dev-undefined
      creationTimestamp: null
      labels:
        ControllerComponentLabel: prometheus
        linkerd.io/control-plane-ns: Namespace
        linkerd.io/proxy-deployment: linkerd-prometheus
    spec:
      containers:
      - args:
        - --storage.tsdb.path=/data
        - --storage.tsdb.retention=6h
        - --config.file=/etc/prometheus/prometheus.yml
        image: PrometheusImage
        imagePullPolicy: ImagePullPolicy
        livenessProbe:
          httpGet:
            path: /-/healthy
            port: 9090
          initialDelaySeconds: 30
          timeoutSeconds: 30
        name: prometheus
        ports:
        - containerPort: 9090
          name: admin-http
        readinessProbe:
          httpGet:
            path: /-/ready
            port: 9090
          initialDelaySeconds: 30
          timeoutSeconds: 30
        resources: {}
        securityContext:
          runAsUser: 65534
        volumeMounts:
        - mountPath: /data
          name: data
        - mountPath: /etc/prometheus
          name: prometheus-config
          readOnly: true
      - env:
        - name: LINKERD2_PROXY_LOG
          value: warn,linkerd2_proxy=info
        - name: LINKERD2_PROXY_CONTROL_URL
          value: tcp://linkerd-destination.Namespace.svc.cluster.local:8086
        - name: LINKERD2_PROXY_CONTROL_LISTENER
          value: tcp://0.0.0.0:4190
        - name: LINKERD2_PROXY_METRICS_LISTENER
          value: tcp://0.0.0.0:4191
        - name: LINKERD2_PROXY_OUTBOUND_LISTENER
          value: tcp://127.0.0.1:4140
        - name: LINKERD2_PROXY_INBOUND_LISTENER
          value: tcp://0.0.0.0:4143
        - name: LINKERD2_PROXY_DESTINATION_PROFILE_SUFFIXES
          value: .
        - name: LINKERD2_PROXY_INBOUND_ACCEPT_KEEPALIVE
          value: 10000ms
        - name: LINKERD2_PROXY_OUTBOUND_CONNECT_KEEPALIVE
          value: 10000ms
        - name: K8S_SA
          valueFrom:
            fieldRef:
              fieldPath: spec.serviceAccountName
        - name: K8S_NS
          valueFrom:
            fieldRef:
              fieldPath: metadata.namespace
        - name: LINKERD2_PROXY_POD_NAMESPACE
          value: $(K8S_NS)
        - name: L5D_NS
          value: Namespace
        - name: LINKERD2_PROXY_ID
          value: $(K8S_SA).$(K8S_NS).serviceaccount.identity.$(L5D_NS)
        - name: LINKERD2_PROXY_OUTBOUND_ROUTER_CAPACITY
          value: "10000"
        image: gcr.io/linkerd-io/proxy:dev-undefined
        imagePullPolicy: IfNotPresent
        livenessProbe:
          httpGet:
            path: /metrics
            port: 4191
          initialDelaySeconds: 10
        name: linkerd-proxy
        ports:
        - containerPort: 4143
          name: linkerd-proxy
        - containerPort: 4191
          name: linkerd-metrics
        readinessProbe:
          httpGet:
            path: /metrics
            port: 4191
          initialDelaySeconds: 10
        resources: {}
        securityContext:
          runAsUser: 2102
        terminationMessagePolicy: FallbackToLogsOnError
      initContainers:
      - args:
        - --incoming-proxy-port
        - "4143"
        - --outgoing-proxy-port
        - "4140"
        - --proxy-uid
        - "2102"
        - --inbound-ports-to-ignore
        - 4190,4191
        - --outbound-ports-to-ignore
        - "443"
        image: gcr.io/linkerd-io/proxy-init:dev-undefined
        imagePullPolicy: IfNotPresent
        name: linkerd-init
        resources: {}
        securityContext:
          capabilities:
            add:
            - NET_ADMIN
          privileged: false
          runAsNonRoot: false
          runAsUser: 0
        terminationMessagePolicy: FallbackToLogsOnError
      serviceAccountName: linkerd-prometheus
      volumes:
      - emptyDir: {}
        name: data
      - configMap:
          name: linkerd-prometheus-config
        name: prometheus-config
status: {}
---
kind: ConfigMap
apiVersion: v1
metadata:
  name: linkerd-prometheus-config
  namespace: Namespace
  labels:
    ControllerComponentLabel: prometheus
  annotations:
    CreatedByAnnotation: CliVersion
data:
  prometheus.yml: |-
    global:
      scrape_interval: 10s
      scrape_timeout: 10s
      evaluation_interval: 10s

    rule_files:
    - /etc/prometheus/*_rules.yml

    scrape_configs:
    - job_name: 'prometheus'
      static_configs:
      - targets: ['localhost:9090']

    - job_name: 'grafana'
      kubernetes_sd_configs:
      - role: pod
        namespaces:
          names: ['Namespace']
      relabel_configs:
      - source_labels:
        - __meta_kubernetes_pod_container_name
        action: keep
        regex: ^grafana$

    - job_name: 'linkerd-controller'
      kubernetes_sd_configs:
      - role: pod
        namespaces:
          names: ['Namespace']
      relabel_configs:
      - source_labels:
        - __meta_kubernetes_pod_label_linkerd_io_control_plane_component
        - __meta_kubernetes_pod_container_port_name
        action: keep
        regex: (.*);admin-http$
      - source_labels: [__meta_kubernetes_pod_container_name]
        action: replace
        target_label: component

    - job_name: 'linkerd-proxy'
      kubernetes_sd_configs:
      - role: pod
      relabel_configs:
      - source_labels:
        - __meta_kubernetes_pod_container_name
        - __meta_kubernetes_pod_container_port_name
        - __meta_kubernetes_pod_label_linkerd_io_control_plane_ns
        action: keep
        regex: ^ProxyContainerName;linkerd-metrics;Namespace$
      - source_labels: [__meta_kubernetes_namespace]
        action: replace
        target_label: namespace
      - source_labels: [__meta_kubernetes_pod_name]
        action: replace
        target_label: pod
      # special case k8s' "job" label, to not interfere with prometheus' "job"
      # label
      # __meta_kubernetes_pod_label_linkerd_io_proxy_job=foo =>
      # k8s_job=foo
      - source_labels: [__meta_kubernetes_pod_label_linkerd_io_proxy_job]
        action: replace
        target_label: k8s_job
      # drop __meta_kubernetes_pod_label_linkerd_io_proxy_job
      - action: labeldrop
        regex: __meta_kubernetes_pod_label_linkerd_io_proxy_job
      # __meta_kubernetes_pod_label_linkerd_io_proxy_deployment=foo =>
      # deployment=foo
      - action: labelmap
        regex: __meta_kubernetes_pod_label_linkerd_io_proxy_(.+)
      # drop all labels that we just made copies of in the previous labelmap
      - action: labeldrop
        regex: __meta_kubernetes_pod_label_linkerd_io_proxy_(.+)
      # __meta_kubernetes_pod_label_linkerd_io_foo=bar =>
      # foo=bar
      - action: labelmap
        regex: __meta_kubernetes_pod_label_linkerd_io_(.+)
---
###
### Grafana
###
---
kind: ServiceAccount
apiVersion: v1
metadata:
  name: linkerd-grafana
  namespace: Namespace
---
kind: Service
apiVersion: v1
metadata:
  name: linkerd-grafana
  namespace: Namespace
  labels:
    ControllerComponentLabel: grafana
  annotations:
    CreatedByAnnotation: CliVersion
spec:
  type: ClusterIP
  selector:
    ControllerComponentLabel: grafana
  ports:
  - name: http
    port: 3000
    targetPort: 3000
---
apiVersion: extensions/v1beta1
kind: Deployment
metadata:
  annotations:
    CreatedByAnnotation: CliVersion
  creationTimestamp: null
  labels:
    ControllerComponentLabel: grafana
  name: linkerd-grafana
  namespace: Namespace
spec:
  replicas: 1
  strategy: {}
  template:
    metadata:
      annotations:
        CreatedByAnnotation: CliVersion
        linkerd.io/created-by: linkerd/cli dev-undefined
        linkerd.io/identity-mode: disabled
        linkerd.io/proxy-version: dev-undefined
      creationTimestamp: null
      labels:
        ControllerComponentLabel: grafana
        linkerd.io/control-plane-ns: Namespace
        linkerd.io/proxy-deployment: linkerd-grafana
    spec:
      containers:
      - env:
        - name: GF_PATHS_DATA
          value: /data
        image: GrafanaImage
        imagePullPolicy: ImagePullPolicy
        livenessProbe:
          httpGet:
            path: /api/health
            port: 3000
          initialDelaySeconds: 30
        name: grafana
        ports:
        - containerPort: 3000
          name: http
        readinessProbe:
          httpGet:
            path: /api/health
            port: 3000
        resources: {}
        securityContext:
          runAsUser: 472
        volumeMounts:
        - mountPath: /data
          name: data
        - mountPath: /etc/grafana
          name: grafana-config
          readOnly: true
      - env:
        - name: LINKERD2_PROXY_LOG
          value: warn,linkerd2_proxy=info
        - name: LINKERD2_PROXY_CONTROL_URL
          value: tcp://linkerd-destination.Namespace.svc.cluster.local:8086
        - name: LINKERD2_PROXY_CONTROL_LISTENER
          value: tcp://0.0.0.0:4190
        - name: LINKERD2_PROXY_METRICS_LISTENER
          value: tcp://0.0.0.0:4191
        - name: LINKERD2_PROXY_OUTBOUND_LISTENER
          value: tcp://127.0.0.1:4140
        - name: LINKERD2_PROXY_INBOUND_LISTENER
          value: tcp://0.0.0.0:4143
        - name: LINKERD2_PROXY_DESTINATION_PROFILE_SUFFIXES
          value: .
        - name: LINKERD2_PROXY_INBOUND_ACCEPT_KEEPALIVE
          value: 10000ms
        - name: LINKERD2_PROXY_OUTBOUND_CONNECT_KEEPALIVE
          value: 10000ms
        - name: K8S_SA
          valueFrom:
            fieldRef:
              fieldPath: spec.serviceAccountName
        - name: K8S_NS
          valueFrom:
            fieldRef:
              fieldPath: metadata.namespace
        - name: LINKERD2_PROXY_POD_NAMESPACE
          value: $(K8S_NS)
        - name: L5D_NS
          value: Namespace
        - name: LINKERD2_PROXY_ID
          value: $(K8S_SA).$(K8S_NS).serviceaccount.identity.$(L5D_NS)
        image: gcr.io/linkerd-io/proxy:dev-undefined
        imagePullPolicy: IfNotPresent
        livenessProbe:
          httpGet:
            path: /metrics
            port: 4191
          initialDelaySeconds: 10
        name: linkerd-proxy
        ports:
        - containerPort: 4143
          name: linkerd-proxy
        - containerPort: 4191
          name: linkerd-metrics
        readinessProbe:
          httpGet:
            path: /metrics
            port: 4191
          initialDelaySeconds: 10
        resources: {}
        securityContext:
          runAsUser: 2102
        terminationMessagePolicy: FallbackToLogsOnError
      initContainers:
      - args:
        - --incoming-proxy-port
        - "4143"
        - --outgoing-proxy-port
        - "4140"
        - --proxy-uid
        - "2102"
        - --inbound-ports-to-ignore
        - 4190,4191
        - --outbound-ports-to-ignore
        - "443"
        image: gcr.io/linkerd-io/proxy-init:dev-undefined
        imagePullPolicy: IfNotPresent
        name: linkerd-init
        resources: {}
        securityContext:
          capabilities:
            add:
            - NET_ADMIN
          privileged: false
          runAsNonRoot: false
          runAsUser: 0
        terminationMessagePolicy: FallbackToLogsOnError
      serviceAccountName: linkerd-grafana
      volumes:
      - emptyDir: {}
        name: data
      - configMap:
          items:
          - key: grafana.ini
            path: grafana.ini
          - key: datasources.yaml
            path: provisioning/datasources/datasources.yaml
          - key: dashboards.yaml
            path: provisioning/dashboards/dashboards.yaml
          name: linkerd-grafana-config
        name: grafana-config
status: {}
---
kind: ConfigMap
apiVersion: v1
metadata:
  name: linkerd-grafana-config
  namespace: Namespace
  labels:
    ControllerComponentLabel: grafana
  annotations:
    CreatedByAnnotation: CliVersion
data:
  grafana.ini: |-
    instance_name = linkerd-grafana

    [server]
    root_url = %(protocol)s://%(domain)s:/grafana/

    [auth]
    disable_login_form = true

    [auth.anonymous]
    enabled = true
    org_role = Editor

    [auth.basic]
    enabled = false

    [analytics]
    check_for_updates = false

  datasources.yaml: |-
    apiVersion: 1
    datasources:
    - name: prometheus
      type: prometheus
      access: proxy
      orgId: 1
      url: http://linkerd-prometheus.Namespace.svc.cluster.local:9090
      isDefault: true
      jsonData:
        timeInterval: "5s"
      version: 1
      editable: true

  dashboards.yaml: |-
    apiVersion: 1
    providers:
    - name: 'default'
      orgId: 1
      folder: ''
      type: file
      disableDeletion: true
      editable: true
      options:
        path: /var/lib/grafana/dashboards
        homeDashboardId: linkerd-top-line

---
###
### Proxy Injector
###
---
apiVersion: apps/v1
kind: Deployment
metadata:
  annotations:
    CreatedByAnnotation: CliVersion
  creationTimestamp: null
  labels:
    ControllerComponentLabel: proxy-injector
  name: linkerd-proxy-injector
  namespace: Namespace
spec:
  replicas: 1
  selector:
    matchLabels:
      ControllerComponentLabel: proxy-injector
  strategy: {}
  template:
    metadata:
      annotations:
        CreatedByAnnotation: CliVersion
        linkerd.io/created-by: linkerd/cli dev-undefined
        linkerd.io/identity-mode: disabled
        linkerd.io/proxy-version: dev-undefined
      creationTimestamp: null
      labels:
        ControllerComponentLabel: proxy-injector
        linkerd.io/control-plane-ns: Namespace
        linkerd.io/proxy-deployment: linkerd-proxy-injector
    spec:
      containers:
      - args:
        - proxy-injector
        - -controller-namespace=Namespace
        - -log-level=ControllerLogLevel
        - -no-init-container=false
        image: ControllerImage
        imagePullPolicy: ImagePullPolicy
        livenessProbe:
          httpGet:
            path: /ping
            port: 9995
          initialDelaySeconds: 10
        name: proxy-injector
        ports:
        - containerPort: 8443
          name: proxy-injector
        readinessProbe:
          failureThreshold: 7
          httpGet:
            path: /ready
            port: 9995
        resources: {}
        securityContext:
          runAsUser: 2103
        volumeMounts:
<<<<<<< HEAD
        - mountPath: /var/run/linkerd/config
=======
        - mountPath: /var/linkerd-io/config
>>>>>>> 88fe3841
          name: config
      - env:
        - name: LINKERD2_PROXY_LOG
          value: warn,linkerd2_proxy=info
        - name: LINKERD2_PROXY_CONTROL_URL
          value: tcp://linkerd-destination.Namespace.svc.cluster.local:8086
        - name: LINKERD2_PROXY_CONTROL_LISTENER
          value: tcp://0.0.0.0:4190
        - name: LINKERD2_PROXY_METRICS_LISTENER
          value: tcp://0.0.0.0:4191
        - name: LINKERD2_PROXY_OUTBOUND_LISTENER
          value: tcp://127.0.0.1:4140
        - name: LINKERD2_PROXY_INBOUND_LISTENER
          value: tcp://0.0.0.0:4143
        - name: LINKERD2_PROXY_DESTINATION_PROFILE_SUFFIXES
          value: .
        - name: LINKERD2_PROXY_INBOUND_ACCEPT_KEEPALIVE
          value: 10000ms
        - name: LINKERD2_PROXY_OUTBOUND_CONNECT_KEEPALIVE
          value: 10000ms
        - name: K8S_SA
          valueFrom:
            fieldRef:
              fieldPath: spec.serviceAccountName
        - name: K8S_NS
          valueFrom:
            fieldRef:
              fieldPath: metadata.namespace
        - name: LINKERD2_PROXY_POD_NAMESPACE
          value: $(K8S_NS)
        - name: L5D_NS
          value: Namespace
        - name: LINKERD2_PROXY_ID
          value: $(K8S_SA).$(K8S_NS).serviceaccount.identity.$(L5D_NS)
        image: gcr.io/linkerd-io/proxy:dev-undefined
        imagePullPolicy: IfNotPresent
        livenessProbe:
          httpGet:
            path: /metrics
            port: 4191
          initialDelaySeconds: 10
        name: linkerd-proxy
        ports:
        - containerPort: 4143
          name: linkerd-proxy
        - containerPort: 4191
          name: linkerd-metrics
        readinessProbe:
          httpGet:
            path: /metrics
            port: 4191
          initialDelaySeconds: 10
        resources: {}
        securityContext:
          runAsUser: 2102
        terminationMessagePolicy: FallbackToLogsOnError
      initContainers:
      - args:
        - --incoming-proxy-port
        - "4143"
        - --outgoing-proxy-port
        - "4140"
        - --proxy-uid
        - "2102"
        - --inbound-ports-to-ignore
        - 4190,4191
        - --outbound-ports-to-ignore
        - "443"
        image: gcr.io/linkerd-io/proxy-init:dev-undefined
        imagePullPolicy: IfNotPresent
        name: linkerd-init
        resources: {}
        securityContext:
          capabilities:
            add:
            - NET_ADMIN
          privileged: false
          runAsNonRoot: false
          runAsUser: 0
        terminationMessagePolicy: FallbackToLogsOnError
      serviceAccountName: linkerd-proxy-injector
      volumes:
      - configMap:
          name: linkerd-config
        name: config
status: {}
---
kind: ServiceAccount
apiVersion: v1
metadata:
  name: linkerd-proxy-injector
  namespace: Namespace
---
kind: ClusterRole
apiVersion: rbac.authorization.k8s.io/v1
metadata:
  name: linkerd-Namespace-proxy-injector
rules:
- apiGroups: ["admissionregistration.k8s.io"]
  resources: ["mutatingwebhookconfigurations"]
  verbs: ["create", "update", "get", "watch"]
- apiGroups: [""]
  resources: ["namespaces"]
  verbs: ["get"]
---
kind: ClusterRoleBinding
apiVersion: rbac.authorization.k8s.io/v1
metadata:
  name: linkerd-Namespace-proxy-injector
subjects:
- kind: ServiceAccount
  name: linkerd-proxy-injector
  namespace: Namespace
  apiGroup: ""
roleRef:
  kind: ClusterRole
  name: linkerd-Namespace-proxy-injector
  apiGroup: rbac.authorization.k8s.io
---
kind: Service
apiVersion: v1
metadata:
  name: linkerd-proxy-injector
  namespace: Namespace
  labels:
    ControllerComponentLabel: proxy-injector
  annotations:
    CreatedByAnnotation: CliVersion
spec:
  type: ClusterIP
  selector:
    ControllerComponentLabel: proxy-injector
  ports:
  - name: proxy-injector
    port: 443
    targetPort: proxy-injector
---<|MERGE_RESOLUTION|>--- conflicted
+++ resolved
@@ -1144,11 +1144,7 @@
         securityContext:
           runAsUser: 2103
         volumeMounts:
-<<<<<<< HEAD
         - mountPath: /var/run/linkerd/config
-=======
-        - mountPath: /var/linkerd-io/config
->>>>>>> 88fe3841
           name: config
       - env:
         - name: LINKERD2_PROXY_LOG
