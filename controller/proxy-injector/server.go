--- conflicted
+++ resolved
@@ -90,16 +90,10 @@
 		return nil, err
 	}
 
-<<<<<<< HEAD
-	keyPEM := cred.EncodePrivateKeyPEM()
-	certPEM := cred.EncodePEM()
-	log.Debugf("PEM-encoded certificate: %s\n", certPEM)
-=======
 	certPEM := cred.EncodePEM()
 	log.Debugf("PEM-encoded certificate: %s\n", certPEM)
 
 	keyPEM := cred.EncodePrivateKeyPEM()
->>>>>>> 3227bd3a
 	cert, err := tls.X509KeyPair([]byte(certPEM), []byte(keyPEM))
 	if err != nil {
 		return nil, err
